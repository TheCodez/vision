import json
import os
from collections import namedtuple

import torch.utils.data as data
from PIL import Image


class Cityscapes(data.Dataset):
    """`Cityscapes <http://www.cityscapes-dataset.com/>`_ Dataset.

    Args:
        root (string): Root directory of dataset where directory ``leftImg8bit``
            and ``gtFine`` or ``gtCoarse`` are located.
        split (string, optional): The image split to use, ``train``, ``test`` or ``val`` if mode="gtFine"
            otherwise ``train``, ``train_extra`` or ``val``
        mode (string, optional): The quality mode to use, ``gtFine`` or ``gtCoarse``
        target_type (string or list, optional): Type of target to use, ``instance``, ``semantic``, ``polygon``
            or ``color``. Can also be a list to output a tuple with all specified target types.
        transform (callable, optional): A function/transform that takes in a PIL image
            and returns a transformed version. E.g, ``transforms.RandomCrop``
        target_transform (callable, optional): A function/transform that takes in the
            target and transforms it.

    Examples:

        Get semantic segmentation target

        .. code-block:: python
            dataset = Cityscapes('./data/cityscapes', split='train', mode='fine',
                                 target_type='semantic')

            img, smnt = dataset[0]

        Get multiple targets

        .. code-block:: python
            dataset = Cityscapes('./data/cityscapes', split='train', mode='fine',
                                 target_type=['instance', 'color', 'polygon'])

            img, (inst, col, poly) = dataset[0]

        Validate on the "coarse" set

        .. code-block:: python
            dataset = Cityscapes('./data/cityscapes', split='val', mode='coarse',
                                 target_type='semantic')

            img, smnt = dataset[0]
    """

<<<<<<< HEAD
    # Based on https://github.com/mcordts/cityscapesScripts
    CityscapesClass = namedtuple('CityscapesClass', ['name', 'id', 'train_id', 'category', 'category_id',
                                                     'has_instances', 'ignore_in_eval', 'color'])

    classes = [
        CityscapesClass('unlabeled', 0, 255, 'void', 0, False, True, (0, 0, 0)),
        CityscapesClass('ego vehicle', 1, 255, 'void', 0, False, True, (0, 0, 0)),
        CityscapesClass('rectification border', 2, 255, 'void', 0, False, True, (0, 0, 0)),
        CityscapesClass('out of roi', 3, 255, 'void', 0, False, True, (0, 0, 0)),
        CityscapesClass('static', 4, 255, 'void', 0, False, True, (0, 0, 0)),
        CityscapesClass('dynamic', 5, 255, 'void', 0, False, True, (111, 74, 0)),
        CityscapesClass('ground', 6, 255, 'void', 0, False, True, (81, 0, 81)),
        CityscapesClass('road', 7, 0, 'flat', 1, False, False, (128, 64, 128)),
        CityscapesClass('sidewalk', 8, 1, 'flat', 1, False, False, (244, 35, 232)),
        CityscapesClass('parking', 9, 255, 'flat', 1, False, True, (250, 170, 160)),
        CityscapesClass('rail track', 10, 255, 'flat', 1, False, True, (230, 150, 140)),
        CityscapesClass('building', 11, 2, 'construction', 2, False, False, (70, 70, 70)),
        CityscapesClass('wall', 12, 3, 'construction', 2, False, False, (102, 102, 156)),
        CityscapesClass('fence', 13, 4, 'construction', 2, False, False, (190, 153, 153)),
        CityscapesClass('guard rail', 14, 255, 'construction', 2, False, True, (180, 165, 180)),
        CityscapesClass('bridge', 15, 255, 'construction', 2, False, True, (150, 100, 100)),
        CityscapesClass('tunnel', 16, 255, 'construction', 2, False, True, (150, 120, 90)),
        CityscapesClass('pole', 17, 5, 'object', 3, False, False, (153, 153, 153)),
        CityscapesClass('polegroup', 18, 255, 'object', 3, False, True, (153, 153, 153)),
        CityscapesClass('traffic light', 19, 6, 'object', 3, False, False, (250, 170, 30)),
        CityscapesClass('traffic sign', 20, 7, 'object', 3, False, False, (220, 220, 0)),
        CityscapesClass('vegetation', 21, 8, 'nature', 4, False, False, (107, 142, 35)),
        CityscapesClass('terrain', 22, 9, 'nature', 4, False, False, (152, 251, 152)),
        CityscapesClass('sky', 23, 10, 'sky', 5, False, False, (70, 130, 180)),
        CityscapesClass('person', 24, 11, 'human', 6, True, False, (220, 20, 60)),
        CityscapesClass('rider', 25, 12, 'human', 6, True, False, (255, 0, 0)),
        CityscapesClass('car', 26, 13, 'vehicle', 7, True, False, (0, 0, 142)),
        CityscapesClass('truck', 27, 14, 'vehicle', 7, True, False, (0, 0, 70)),
        CityscapesClass('bus', 28, 15, 'vehicle', 7, True, False, (0, 60, 100)),
        CityscapesClass('caravan', 29, 255, 'vehicle', 7, True, True, (0, 0, 90)),
        CityscapesClass('trailer', 30, 255, 'vehicle', 7, True, True, (0, 0, 110)),
        CityscapesClass('train', 31, 16, 'vehicle', 7, True, False, (0, 80, 100)),
        CityscapesClass('motorcycle', 32, 17, 'vehicle', 7, True, False, (0, 0, 230)),
        CityscapesClass('bicycle', 33, 18, 'vehicle', 7, True, False, (119, 11, 32)),
        CityscapesClass('license plate', -1, -1, 'vehicle', 7, False, True, (0, 0, 142)),
    ]

    def __init__(self, root, split='train', mode='gtFine', target_type='instance',
=======
    def __init__(self, root, split='train', mode='fine', target_type='instance',
>>>>>>> 4ffc28c9
                 transform=None, target_transform=None):
        self.root = os.path.expanduser(root)
        self.mode = 'gtFine' if mode == 'fine' else 'gtCoarse'
        self.images_dir = os.path.join(self.root, 'leftImg8bit', split)
        self.targets_dir = os.path.join(self.root, self.mode, split)
        self.transform = transform
        self.target_transform = target_transform
        self.target_type = target_type
        self.split = split
        self.images = []
        self.targets = []

        if mode not in ['fine', 'coarse']:
            raise ValueError('Invalid mode! Please use mode="fine" or mode="coarse"')

        if mode == 'fine' and split not in ['train', 'test', 'val']:
            raise ValueError('Invalid split for mode "fine"! Please use split="train", split="test"'
                             ' or split="val"')
        elif mode == 'coarse' and split not in ['train', 'train_extra', 'val']:
            raise ValueError('Invalid split for mode "coarse"! Please use split="train", split="train_extra"'
                             ' or split="val"')

        if not isinstance(target_type, list):
            self.target_type = [target_type]

        if not all(t in ['instance', 'semantic', 'polygon', 'color'] for t in self.target_type):
            raise ValueError('Invalid value for "target_type"! Valid values are: "instance", "semantic", "polygon"'
                             ' or "color"')

        if not os.path.isdir(self.images_dir) or not os.path.isdir(self.targets_dir):
            raise RuntimeError('Dataset not found or incomplete. Please make sure all required folders for the'
                               ' specified "split" and "mode" are inside the "root" directory')

        for city in os.listdir(self.images_dir):
            img_dir = os.path.join(self.images_dir, city)
            target_dir = os.path.join(self.targets_dir, city)
            for file_name in os.listdir(img_dir):
                target_types = []
                for t in self.target_type:
                    target_name = '{}_{}'.format(file_name.split('_leftImg8bit')[0],
                                                 self._get_target_suffix(self.mode, t))
                    target_types.append(os.path.join(target_dir, target_name))

                self.images.append(os.path.join(img_dir, file_name))
                self.targets.append(target_types)

    def __getitem__(self, index):
        """
        Args:
            index (int): Index
        Returns:
            tuple: (image, target) where target is a tuple of all target types if target_type is a list with more
            than one item. Otherwise target is a json object if target_type="polygon", else the image segmentation.
        """

        image = Image.open(self.images[index]).convert('RGB')

        targets = []
        for i, t in enumerate(self.target_type):
            if t == 'polygon':
                target = self._load_json(self.targets[index][i])
            else:
                target = Image.open(self.targets[index][i])

            targets.append(target)

        target = tuple(targets) if len(targets) > 1 else targets[0]

        if self.transform:
            image = self.transform(image)

        if self.target_transform:
            target = self.target_transform(target)

        return image, target

    def __len__(self):
        return len(self.images)

    def __repr__(self):
        fmt_str = 'Dataset ' + self.__class__.__name__ + '\n'
        fmt_str += '    Number of datapoints: {}\n'.format(self.__len__())
        fmt_str += '    Split: {}\n'.format(self.split)
        fmt_str += '    Mode: {}\n'.format(self.mode)
        fmt_str += '    Type: {}\n'.format(self.target_type)
        fmt_str += '    Root Location: {}\n'.format(self.root)
        tmp = '    Transforms (if any): '
        fmt_str += '{0}{1}\n'.format(tmp, self.transform.__repr__().replace('\n', '\n' + ' ' * len(tmp)))
        tmp = '    Target Transforms (if any): '
        fmt_str += '{0}{1}'.format(tmp, self.target_transform.__repr__().replace('\n', '\n' + ' ' * len(tmp)))
        return fmt_str

    def _load_json(self, path):
        with open(path, 'r') as file:
            data = json.load(file)
        return data

    def _get_target_suffix(self, mode, target_type):
        if target_type == 'instance':
            return '{}_instanceIds.png'.format(mode)
        elif target_type == 'semantic':
            return '{}_labelIds.png'.format(mode)
        elif target_type == 'color':
            return '{}_color.png'.format(mode)
        else:
            return '{}_polygons.json'.format(mode)<|MERGE_RESOLUTION|>--- conflicted
+++ resolved
@@ -49,7 +49,6 @@
             img, smnt = dataset[0]
     """
 
-<<<<<<< HEAD
     # Based on https://github.com/mcordts/cityscapesScripts
     CityscapesClass = namedtuple('CityscapesClass', ['name', 'id', 'train_id', 'category', 'category_id',
                                                      'has_instances', 'ignore_in_eval', 'color'])
@@ -92,10 +91,7 @@
         CityscapesClass('license plate', -1, -1, 'vehicle', 7, False, True, (0, 0, 142)),
     ]
 
-    def __init__(self, root, split='train', mode='gtFine', target_type='instance',
-=======
     def __init__(self, root, split='train', mode='fine', target_type='instance',
->>>>>>> 4ffc28c9
                  transform=None, target_transform=None):
         self.root = os.path.expanduser(root)
         self.mode = 'gtFine' if mode == 'fine' else 'gtCoarse'
